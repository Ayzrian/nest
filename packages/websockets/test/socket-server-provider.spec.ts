import { ApplicationConfig } from '@nestjs/core/application-config';
import { expect } from 'chai';
import * as sinon from 'sinon';
import { AbstractWsAdapter } from '../adapters/ws-adapter';
import { SocketServerProvider } from '../socket-server-provider';
import { SocketsContainer } from '../sockets-container';

class NoopAdapter extends AbstractWsAdapter {
  public create(port: number, options?: any) {}
  public bindMessageHandlers(client: any, handlers) {}
}

describe('SocketServerProvider', () => {
  let instance: SocketServerProvider;
  let socketsContainer: SocketsContainer, mockContainer: sinon.SinonMock;

  beforeEach(() => {
    socketsContainer = new SocketsContainer();
    mockContainer = sinon.mock(socketsContainer);
    instance = new SocketServerProvider(
      socketsContainer,
      new ApplicationConfig(new NoopAdapter()),
    );
  });
  describe('scanForSocketServer', () => {
    let createSocketServerSpy: sinon.SinonSpy;
    const path = 'localhost:3030';
    const port = 30;

    beforeEach(() => {
      createSocketServerSpy = sinon.spy(instance, 'createSocketServer' as any);
    });

    afterEach(() => {
      mockContainer.restore();
    });
<<<<<<< HEAD

=======
>>>>>>> a86f2ae6
    it(`should return stored server`, () => {
      const server = { test: 'test' };
      mockContainer.expects('getOneByConfig').returns(server);

      const result = instance.scanForSocketServer({ namespace: null }, port);

      expect(createSocketServerSpy.called).to.be.false;
      expect(result).to.eq(server);
    });

    it(`should call "createSocketServer" when server is not stored already`, () => {
      mockContainer.expects('getOneByConfig').returns(null);

      instance.scanForSocketServer({ path }, port);
      expect(createSocketServerSpy.called).to.be.true;
    });

    it(`should call "decorateWithNamespace" when namespace is specified`, () => {
      const decorateWithNamespaceSpy = sinon.spy(
        instance,
        'decorateWithNamespace' as any,
      );

      instance.scanForSocketServer({ path, namespace: 'random' }, port);
      expect(decorateWithNamespaceSpy.called).to.be.true;
    });

    describe('when namespace is specified and server does exist already', () => {
      it(`should call "decorateWithNamespace" and not call "createSocketServer"`, () => {
        const server = { test: 'test' };
        mockContainer.expects('getOneByConfig').returns(server);

        const decorateWithNamespaceSpy = sinon.spy(
          instance,
          'decorateWithNamespace' as any,
        );

        instance.scanForSocketServer({ path, namespace: 'random' }, port);
        expect(decorateWithNamespaceSpy.called).to.be.true;
        expect(createSocketServerSpy.called).to.be.false;
      });
    });
  });
});<|MERGE_RESOLUTION|>--- conflicted
+++ resolved
@@ -34,10 +34,6 @@
     afterEach(() => {
       mockContainer.restore();
     });
-<<<<<<< HEAD
-
-=======
->>>>>>> a86f2ae6
     it(`should return stored server`, () => {
       const server = { test: 'test' };
       mockContainer.expects('getOneByConfig').returns(server);
