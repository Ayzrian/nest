--- conflicted
+++ resolved
@@ -78,19 +78,18 @@
       describe('when proxy function called', () => {
         describe('when can not activate', () => {
           it('should throw exception when "tryActivate" returns false', () => {
-<<<<<<< HEAD
-            sinon.stub(guardsConsumer, 'tryActivate', () => false);
+            sinon
+              .stub(guardsConsumer, 'tryActivate')
+              .callsFake(async () => false);
             proxyContext(1, 2, 3).catch(err => expect(err).to.not.be.undefined);
-=======
-            sinon.stub(guardsConsumer, 'tryActivate').callsFake(() => false);
-            expect(proxyContext(1, 2, 3)).to.eventually.throw;
->>>>>>> 6cea5928
           });
         });
         describe('when can activate', () => {
           it('should apply context and args', async () => {
             const args = [1, 2, 3];
-            sinon.stub(guardsConsumer, 'tryActivate').callsFake(() => true);
+            sinon
+              .stub(guardsConsumer, 'tryActivate')
+              .callsFake(async () => true);
 
             await proxyContext(...args);
             expect(applySpy.called).to.be.true;
