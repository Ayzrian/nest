--- conflicted
+++ resolved
@@ -190,20 +190,11 @@
       str[str.length - 1] === '/' ? str.slice(0, str.length - 1) : str;
 
     const isRequestScoped = !instanceWrapper.isDependencyTreeStatic();
-<<<<<<< HEAD
-    const module = this.container.getModuleByKey(moduleKey);
-    const handler = isRequestScoped
-      ? this.createRequestScopedHandler(
-          instanceWrapper,
-          requestMethod,
-          module,
-=======
     const proxy = isRequestScoped
       ? this.createRequestScopedHandler(
           instanceWrapper,
           requestMethod,
           this.container.getModuleByKey(moduleKey),
->>>>>>> 5cca4956
           moduleKey,
           methodName,
         )
@@ -214,10 +205,7 @@
           moduleKey,
           requestMethod,
         );
-<<<<<<< HEAD
-    const hostHandler = this.applyHostFilter(host, handler);
-=======
->>>>>>> 5cca4956
+    const hostHandler = this.applyHostFilter(host, proxy);
 
     paths.forEach(path => {
       const fullPath = stripSlash(basePath) + path;
