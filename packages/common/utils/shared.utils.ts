/* eslint-disable @typescript-eslint/no-use-before-define */
export const isUndefined = (obj: any): obj is undefined =>
  typeof obj === 'undefined';

export const isObject = (fn: any): fn is object =>
  !isNil(fn) && typeof fn === 'object';

export const isPlainObject = (fn: any): fn is object => {
  if (!isObject(fn)) {
    return false;
  }
  const proto = Object.getPrototypeOf(fn);
  if (proto === null) {
    return true;
  }
  const ctor =
    Object.prototype.hasOwnProperty.call(proto, 'constructor') &&
    proto.constructor;
  return (
    typeof ctor === 'function' &&
    ctor instanceof ctor &&
    Function.prototype.toString.call(ctor) ===
      Function.prototype.toString.call(Object)
  );
};
<<<<<<< HEAD

export const addLeadingSlash = (path?: string): string =>
  path ? (path.charAt(0) !== '/' ? '/' + path : path) : '';

/**
 * Deprecated. Use the "addLeadingSlash" function instead.
 * @deprecated
 */
export const validatePath = addLeadingSlash;

=======
export const validatePath = (path?: string): string =>
  path
    ? path.startsWith('/')
      ? ('/' + path.replace(/\/+$/, '')).replace(/\/+/g, '/')
      : '/' + path.replace(/\/+$/, '')
    : '/';
>>>>>>> 29957c1a
export const isFunction = (fn: any): boolean => typeof fn === 'function';
export const isString = (fn: any): fn is string => typeof fn === 'string';
export const isConstructor = (fn: any): boolean => fn === 'constructor';
export const isNil = (obj: any): obj is null | undefined =>
  isUndefined(obj) || obj === null;
export const isEmpty = (array: any): boolean => !(array && array.length > 0);
export const isSymbol = (fn: any): fn is symbol => typeof fn === 'symbol';<|MERGE_RESOLUTION|>--- conflicted
+++ resolved
@@ -23,7 +23,6 @@
       Function.prototype.toString.call(Object)
   );
 };
-<<<<<<< HEAD
 
 export const addLeadingSlash = (path?: string): string =>
   path ? (path.charAt(0) !== '/' ? '/' + path : path) : '';
@@ -34,14 +33,13 @@
  */
 export const validatePath = addLeadingSlash;
 
-=======
-export const validatePath = (path?: string): string =>
+export const normalizePath = (path?: string): string =>
   path
     ? path.startsWith('/')
       ? ('/' + path.replace(/\/+$/, '')).replace(/\/+/g, '/')
       : '/' + path.replace(/\/+$/, '')
     : '/';
->>>>>>> 29957c1a
+
 export const isFunction = (fn: any): boolean => typeof fn === 'function';
 export const isString = (fn: any): fn is string => typeof fn === 'string';
 export const isConstructor = (fn: any): boolean => fn === 'constructor';
