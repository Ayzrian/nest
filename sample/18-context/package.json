{
  "name": "nest-typescript-starter",
  "version": "1.0.0",
  "description": "Nest TypeScript starter repository",
  "license": "MIT",
  "scripts": {
    "prebuild": "rimraf dist",
    "build": "nest build",
    "format": "prettier --write \"src/**/*.ts\" \"test/**/*.ts\"",
    "start": "nest start",
    "start:dev": "nest start --watch",
    "start:debug": "nest start --debug --watch",
    "start:prod": "node dist/main",
    "lint": "tslint -p tsconfig.json -c tslint.json",
    "test": "jest",
    "test:watch": "jest --watch",
    "test:cov": "jest --coverage",
    "test:debug": "node --inspect-brk -r tsconfig-paths/register -r ts-node/register node_modules/.bin/jest --runInBand",
    "test:e2e": "jest --config ./test/jest-e2e.json"
  },
  "dependencies": {
    "@nestjs/common": "6.8.2",
    "@nestjs/core": "6.8.2",
    "reflect-metadata": "0.1.13",
<<<<<<< HEAD
    "rxjs": "6.5.3",
    "typescript": "3.6.4"
  },
  "devDependencies": {
    "@types/node": "10.14.21",
    "ts-loader": "6.2.0",
    "ts-node": "8.4.1",
    "tslint": "5.20.0"
=======
    "rimraf": "^3.0.0",
    "rxjs": "6.5.3"
  },
  "devDependencies": {
    "@nestjs/cli": "^6.9.1",
    "@nestjs/schematics": "^6.7.0",
    "@types/node": "^12.7.8",
    "@types/supertest": "^2.0.8",
    "jest": "^24.9.0",
    "prettier": "^1.18.2",
    "supertest": "^4.0.2",
    "ts-jest": "^24.1.0",
    "ts-loader": "^6.2.0",
    "ts-node": "^8.4.1",
    "tsconfig-paths": "^3.9.0",
    "tslint": "^5.20.0",
    "typescript": "^3.6.3"
>>>>>>> 0f1c193e
  }
}<|MERGE_RESOLUTION|>--- conflicted
+++ resolved
@@ -22,16 +22,6 @@
     "@nestjs/common": "6.8.2",
     "@nestjs/core": "6.8.2",
     "reflect-metadata": "0.1.13",
-<<<<<<< HEAD
-    "rxjs": "6.5.3",
-    "typescript": "3.6.4"
-  },
-  "devDependencies": {
-    "@types/node": "10.14.21",
-    "ts-loader": "6.2.0",
-    "ts-node": "8.4.1",
-    "tslint": "5.20.0"
-=======
     "rimraf": "^3.0.0",
     "rxjs": "6.5.3"
   },
@@ -49,6 +39,5 @@
     "tsconfig-paths": "^3.9.0",
     "tslint": "^5.20.0",
     "typescript": "^3.6.3"
->>>>>>> 0f1c193e
   }
 }