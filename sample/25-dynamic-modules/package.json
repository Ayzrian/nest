--- conflicted
+++ resolved
@@ -33,12 +33,8 @@
     "@nestjs/schematics": "6.7.0",
     "@nestjs/testing": "6.8.4",
     "@types/express": "4.16.1",
-<<<<<<< HEAD
-    "@types/jest": "^24.0.19",
-    "@types/node": "11.13.22",
-=======
+    "@types/jest": "24.0.19",
     "@types/node": "11.13.23",
->>>>>>> 27d8bda3
     "@types/supertest": "2.0.8",
     "jest": "24.7.1",
     "prettier": "1.17.0",
